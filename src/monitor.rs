--- conflicted
+++ resolved
@@ -185,13 +185,8 @@
                         [
                             Constraint::Length(3),
                             Constraint::Length(8),
-<<<<<<< HEAD
                             Constraint::Length(all.error.len() as u16 + 2),
-                            Constraint::Percentage(40),
-=======
-                            Constraint::Length(error_dist.len() as u16 + 2),
                             Constraint::Fill(1),
->>>>>>> 056bb9a0
                         ]
                         .as_ref(),
                     )
